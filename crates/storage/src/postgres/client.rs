use async_trait::async_trait;
use codesearch_core::entities::{CodeEntity, EntityType};
use codesearch_core::error::{Error, Result};
use serde::Serialize;
use sqlx::{PgPool, Postgres, QueryBuilder, Row};
use std::str::FromStr;
use uuid::Uuid;

// Import Neo4j relationship builders (internal to crate)
use crate::neo4j::relationship_builder::{
    build_calls_relationship_json, build_contains_relationship_json,
    build_imports_relationship_json, build_inherits_from_relationship_json,
    build_trait_relationship_json, build_uses_relationship_json,
};

/// Neo4j node properties for outbox payload
#[derive(Debug, Clone, Serialize)]
struct Neo4jNodeProperties {
    id: String,
    repository_id: String,
    qualified_name: String,
    name: String,
    language: String,
    visibility: String,
    is_async: bool,
    is_generic: bool,
    is_static: bool,
    is_abstract: bool,
    is_const: bool,
}

/// Complete Neo4j outbox payload
#[derive(Debug, Serialize)]
struct Neo4jOutboxPayload<'a> {
    entity: &'a CodeEntity,
    node: Neo4jNodeProperties,
    labels: Vec<&'static str>,
    relationships: Vec<serde_json::Value>,
}

/// Maximum sparse embedding size to prevent memory exhaustion attacks
const MAX_SPARSE_EMBEDDING_SIZE: usize = 100_000;

/// Convert sparse embedding to separate indices and values arrays for PostgreSQL storage
/// PostgreSQL BIGINT[] can safely store all u32 values (0 to 4,294,967,295)
/// Returns an error if the sparse embedding exceeds MAX_SPARSE_EMBEDDING_SIZE
fn sparse_embedding_to_arrays(sparse: &[(u32, f32)]) -> Result<(Vec<i64>, Vec<f32>)> {
    if sparse.len() > MAX_SPARSE_EMBEDDING_SIZE {
        return Err(Error::storage(format!(
            "Sparse embedding size {} exceeds maximum allowed size {MAX_SPARSE_EMBEDDING_SIZE}",
            sparse.len()
        )));
    }

    let (indices, values): (Vec<u32>, Vec<f32>) = sparse.iter().copied().unzip();
    let indices_i64: Vec<i64> = indices.into_iter().map(|idx| idx as i64).collect();
    Ok((indices_i64, values))
}

/// Convert separate indices and values arrays from PostgreSQL back to sparse embedding
/// Returns an error if the arrays have mismatched lengths or exceed MAX_SPARSE_EMBEDDING_SIZE
fn arrays_to_sparse_embedding(indices: Vec<i64>, values: Vec<f32>) -> Result<Vec<(u32, f32)>> {
    if indices.len() != values.len() {
        return Err(Error::storage(format!(
            "Sparse embedding indices length {} does not match values length {}",
            indices.len(),
            values.len()
        )));
    }

    if indices.len() > MAX_SPARSE_EMBEDDING_SIZE {
        return Err(Error::storage(format!(
            "Sparse embedding size {} exceeds maximum allowed size {MAX_SPARSE_EMBEDDING_SIZE}",
            indices.len()
        )));
    }

    Ok(indices
        .into_iter()
        .zip(values)
        .map(|(idx, val)| (idx as u32, val))
        .collect())
}

/// Type alias for embedding cache entry: (content_hash, dense_embedding, sparse_embedding)
pub type EmbeddingCacheEntry = (String, Vec<f32>, Option<Vec<(u32, f32)>>);

/// Type alias for sparse embedding database row: (dense, sparse_indices, sparse_values)
type SparseEmbeddingRow = (Vec<f32>, Option<Vec<i64>>, Option<Vec<f32>>);

/// Type alias for validated sparse embedding arrays: (sparse_indices, sparse_values)
type ValidatedSparseArrays = (Option<Vec<i64>>, Option<Vec<f32>>);

/// Type alias for batch embedding row: (id, dense_embedding, sparse_indices, sparse_values)
type BatchEmbeddingRow = (i64, Vec<f32>, Option<Vec<i64>>, Option<Vec<f32>>);

/// Operation type for outbox pattern
///
/// Represents the type of operation to be performed on the target data store.
/// Used in the transactional outbox pattern to ensure eventual consistency
/// between PostgreSQL metadata and external stores like Qdrant.
#[derive(Debug, Clone, Copy)]
pub enum OutboxOperation {
    /// Insert a new entity into the target store
    Insert,
    /// Update an existing entity in the target store
    Update,
    /// Delete an entity from the target store
    Delete,
}

impl std::fmt::Display for OutboxOperation {
    fn fmt(&self, f: &mut std::fmt::Formatter<'_>) -> std::fmt::Result {
        match self {
            Self::Insert => write!(f, "INSERT"),
            Self::Update => write!(f, "UPDATE"),
            Self::Delete => write!(f, "DELETE"),
        }
    }
}

impl FromStr for OutboxOperation {
    type Err = Error;

    fn from_str(s: &str) -> Result<Self> {
        match s {
            "INSERT" => Ok(Self::Insert),
            "UPDATE" => Ok(Self::Update),
            "DELETE" => Ok(Self::Delete),
            _ => Err(Error::storage(format!("Invalid operation: {s}"))),
        }
    }
}

/// Target data store for outbox pattern
///
/// Identifies which external data store should process the outbox entry.
/// Each target store has its own processing queue to enable parallel processing
/// and independent scaling of different storage backends.
#[derive(Debug, Clone, Copy)]
pub enum TargetStore {
    /// Qdrant vector database for semantic search
    Qdrant,
    /// Neo4j graph database for relationship queries
    Neo4j,
}

impl std::fmt::Display for TargetStore {
    fn fmt(&self, f: &mut std::fmt::Formatter<'_>) -> std::fmt::Result {
        match self {
            Self::Qdrant => write!(f, "qdrant"),
            Self::Neo4j => write!(f, "neo4j"),
        }
    }
}

impl FromStr for TargetStore {
    type Err = Error;

    fn from_str(s: &str) -> Result<Self> {
        match s {
            "qdrant" => Ok(Self::Qdrant),
            "neo4j" => Ok(Self::Neo4j),
            _ => Err(Error::storage(format!("Invalid target store: {s}"))),
        }
    }
}

/// Outbox entry for reliable event publishing
///
/// Represents a pending operation that needs to be applied to an external data store.
/// The outbox pattern ensures that database changes and external store updates happen
/// atomically by writing both to PostgreSQL in a transaction, then processing outbox
/// entries asynchronously to update external stores.
///
/// # Fields
///
/// * `outbox_id` - Unique identifier for this outbox entry
/// * `repository_id` - Repository this operation applies to
/// * `entity_id` - Identifier of the entity to be modified
/// * `operation` - Operation type (INSERT, UPDATE, DELETE)
/// * `target_store` - Which external store should process this (qdrant, neo4j)
/// * `payload` - JSON payload containing the data needed to perform the operation
/// * `created_at` - When this entry was created
/// * `processed_at` - When this entry was successfully processed (None if pending)
/// * `retry_count` - Number of times processing has been attempted
/// * `last_error` - Error message from the most recent failed processing attempt
/// * `collection_name` - Target collection name in the external store (e.g., Qdrant collection)
#[derive(sqlx::FromRow, Debug, Clone)]
pub struct OutboxEntry {
    pub outbox_id: Uuid,
    pub repository_id: Uuid,
    pub entity_id: String,
    pub operation: String,
    pub target_store: String,
    pub payload: serde_json::Value,
    pub created_at: chrono::DateTime<chrono::Utc>,
    pub processed_at: Option<chrono::DateTime<chrono::Utc>>,
    pub retry_count: i32,
    pub last_error: Option<String>,
    pub collection_name: String,
    pub embedding_id: Option<i64>,
}

/// Type alias for a single entity batch entry with outbox data
pub type EntityOutboxBatchEntry<'a> = (
    &'a CodeEntity,
    i64, // embedding_id (now includes both dense and sparse in entity_embeddings table)
    OutboxOperation,
    Uuid, // qdrant_point_id
    TargetStore,
    Option<String>, // git_commit_hash
    usize,          // bm25_token_count
);

pub struct PostgresClient {
    pool: PgPool,
    max_entity_batch_size: usize,
}

impl PostgresClient {
    pub fn new(pool: PgPool, max_entity_batch_size: usize) -> Self {
        Self {
            pool,
            max_entity_batch_size,
        }
    }

    /// Get direct access to the connection pool for custom queries
    ///
    /// This is used by the outbox processor for bulk operations that
    /// don't fit the standard trait methods.
    pub fn get_pool(&self) -> &PgPool {
        &self.pool
    }

    /// Run database migrations
    pub async fn run_migrations(&self) -> Result<()> {
        sqlx::migrate!("../../migrations")
            .run(&self.pool)
            .await
            .map_err(|e| Error::storage(format!("Failed to run migrations: {e}")))?;
        Ok(())
    }

    /// Ensure repository exists, return repository_id
    ///
    /// Computes a deterministic repository_id from the repository_path using
    /// `StorageConfig::generate_repository_id()`.
    pub async fn ensure_repository(
        &self,
        repository_path: &std::path::Path,
        collection_name: &str,
        repository_name: Option<&str>,
    ) -> Result<Uuid> {
        // Generate deterministic repository ID from path
        let repository_id =
            codesearch_core::config::StorageConfig::generate_repository_id(repository_path)?;
        let repo_path_str = repository_path
            .to_str()
            .ok_or_else(|| Error::storage("Invalid repository path"))?;

        // Try to find existing repository
        let existing: Option<(Uuid,)> =
            sqlx::query_as("SELECT repository_id FROM repositories WHERE collection_name = $1")
                .bind(collection_name)
                .fetch_optional(&self.pool)
                .await
                .map_err(|e| Error::storage(format!("Failed to query repository: {e}")))?;

        if let Some((existing_id,)) = existing {
            tracing::debug!(
                repository_id = %existing_id,
                collection_name = %collection_name,
                "Found existing repository"
            );
            return Ok(existing_id);
        }

        // Create new repository with the provided deterministic UUID
        let repo_name = repository_name
            .or_else(|| repository_path.file_name()?.to_str())
            .unwrap_or("unknown");

        sqlx::query(
            "INSERT INTO repositories (repository_id, repository_path, repository_name, collection_name, bm25_avgdl, bm25_total_tokens, bm25_entity_count, created_at, updated_at)
             VALUES ($1, $2, $3, $4, 50.0, 0, 0, NOW(), NOW())",
        )
        .bind(repository_id)
        .bind(repo_path_str)
        .bind(repo_name)
        .bind(collection_name)
        .execute(&self.pool)
        .await
        .map_err(|e| Error::storage(format!("Failed to insert repository: {e}")))?;

        tracing::debug!(
            repository_id = %repository_id,
            collection_name = %collection_name,
            repository_path = %repository_path.display(),
            "Created new repository with deterministic UUID"
        );

        Ok(repository_id)
    }

    /// Get repository by collection name
    pub async fn get_repository_id(&self, collection_name: &str) -> Result<Option<Uuid>> {
        let record: Option<(Uuid,)> =
            sqlx::query_as("SELECT repository_id FROM repositories WHERE collection_name = $1")
                .bind(collection_name)
                .fetch_optional(&self.pool)
                .await
                .map_err(|e| Error::storage(format!("Failed to query repository: {e}")))?;

        Ok(record.map(|(id,)| id))
    }

    /// Get collection name by repository ID
    pub async fn get_collection_name(&self, repository_id: Uuid) -> Result<Option<String>> {
        let record: Option<(String,)> =
            sqlx::query_as("SELECT collection_name FROM repositories WHERE repository_id = $1")
                .bind(repository_id)
                .fetch_optional(&self.pool)
                .await
                .map_err(|e| Error::storage(format!("Failed to query collection name: {e}")))?;

        Ok(record.map(|(name,)| name))
    }

    /// Get repository information by collection name
    pub async fn get_repository_by_collection(
        &self,
        collection_name: &str,
    ) -> Result<Option<(Uuid, std::path::PathBuf, String)>> {
        let record: Option<(Uuid, String, String)> = sqlx::query_as(
            "SELECT repository_id, repository_path, repository_name FROM repositories WHERE collection_name = $1"
        )
        .bind(collection_name)
        .fetch_optional(&self.pool)
        .await
        .map_err(|e| Error::storage(format!("Failed to query repository by collection: {e}")))?;

        Ok(record.map(|(id, path, name)| (id, std::path::PathBuf::from(path), name)))
    }

    /// Get repository information by filesystem path
    pub async fn get_repository_by_path(
        &self,
        repository_path: &std::path::Path,
    ) -> Result<Option<(Uuid, String)>> {
        let repo_path_str = repository_path
            .to_str()
            .ok_or_else(|| Error::storage("Invalid repository path"))?;

        let record: Option<(Uuid, String)> = sqlx::query_as(
            "SELECT repository_id, collection_name FROM repositories WHERE repository_path = $1",
        )
        .bind(repo_path_str)
        .fetch_optional(&self.pool)
        .await
        .map_err(|e| Error::storage(format!("Failed to query repository by path: {e}")))?;

        Ok(record)
    }

    /// List all repositories in the database
    pub async fn list_all_repositories(&self) -> Result<Vec<(Uuid, String, std::path::PathBuf)>> {
        let rows = sqlx::query_as::<_, (Uuid, String, String)>(
            "SELECT repository_id, collection_name, repository_path FROM repositories ORDER BY created_at DESC"
        )
        .fetch_all(&self.pool)
        .await
        .map_err(|e| Error::storage(format!("Failed to list repositories: {e}")))?;

        Ok(rows
            .into_iter()
            .map(|(id, name, path)| (id, name, std::path::PathBuf::from(path)))
            .collect())
    }

    /// Delete a single repository and all its associated data
    ///
    /// Relies on ON DELETE CASCADE constraints to automatically remove:
    /// - entity_metadata
    /// - file_entity_snapshots
    /// - entity_outbox
    /// - entity_embeddings
    pub async fn drop_repository(&self, repository_id: Uuid) -> Result<()> {
        let result = sqlx::query("DELETE FROM repositories WHERE repository_id = $1")
            .bind(repository_id)
            .execute(&self.pool)
            .await
            .map_err(|e| Error::storage(format!("Failed to delete repository: {e}")))?;

        if result.rows_affected() == 0 {
            return Err(Error::storage(format!(
                "Repository {repository_id} not found"
            )));
        }

        tracing::info!("Deleted repository {repository_id} and all associated data");

        Ok(())
    }

    /// Get BM25 statistics for a repository
    pub async fn get_bm25_statistics(&self, repository_id: Uuid) -> Result<super::BM25Statistics> {
        let row = sqlx::query_as::<_, (Option<f32>, Option<i64>, Option<i64>)>(
            "SELECT bm25_avgdl, bm25_total_tokens, bm25_entity_count
             FROM repositories WHERE repository_id = $1",
        )
        .bind(repository_id)
        .fetch_one(&self.pool)
        .await
        .map_err(|e| Error::storage(format!("Failed to get BM25 statistics: {e}")))?;

        let avgdl = row.0.ok_or_else(|| {
            Error::storage(format!(
                "BM25 statistics not initialized for repository {repository_id}"
            ))
        })?;
        let total_tokens = row.1.ok_or_else(|| {
            Error::storage(format!(
                "BM25 total_tokens not initialized for repository {repository_id}"
            ))
        })?;
        let entity_count = row.2.ok_or_else(|| {
            Error::storage(format!(
                "BM25 entity_count not initialized for repository {repository_id}"
            ))
        })?;

        Ok(super::BM25Statistics {
            avgdl,
            total_tokens,
            entity_count,
        })
    }

    /// Get BM25 statistics for a repository within a transaction (with row lock)
    pub async fn get_bm25_statistics_in_tx(
        &self,
        tx: &mut sqlx::Transaction<'_, sqlx::Postgres>,
        repository_id: Uuid,
    ) -> Result<super::BM25Statistics> {
        let row = sqlx::query_as::<_, (Option<f32>, Option<i64>, Option<i64>)>(
            "SELECT bm25_avgdl, bm25_total_tokens, bm25_entity_count
             FROM repositories WHERE repository_id = $1
             FOR UPDATE",
        )
        .bind(repository_id)
        .fetch_one(&mut **tx)
        .await
        .map_err(|e| Error::storage(format!("Failed to get BM25 statistics in tx: {e}")))?;

        let avgdl = row.0.ok_or_else(|| {
            Error::storage(format!(
                "BM25 statistics not initialized for repository {repository_id}"
            ))
        })?;
        let total_tokens = row.1.ok_or_else(|| {
            Error::storage(format!(
                "BM25 total_tokens not initialized for repository {repository_id}"
            ))
        })?;
        let entity_count = row.2.ok_or_else(|| {
            Error::storage(format!(
                "BM25 entity_count not initialized for repository {repository_id}"
            ))
        })?;

        Ok(super::BM25Statistics {
            avgdl,
            total_tokens,
            entity_count,
        })
    }

    /// Get BM25 statistics for multiple repositories in a single query
    ///
    /// Optimized batch version for fetching statistics for many repositories at once.
    /// Uses PostgreSQL's ANY operator for efficient multi-row retrieval.
    pub async fn get_bm25_statistics_batch(
        &self,
        repository_ids: &[Uuid],
    ) -> Result<std::collections::HashMap<Uuid, super::BM25Statistics>> {
        if repository_ids.is_empty() {
            return Ok(std::collections::HashMap::new());
        }

        let rows = sqlx::query_as::<_, (Uuid, Option<f32>, Option<i64>, Option<i64>)>(
            "SELECT repository_id, bm25_avgdl, bm25_total_tokens, bm25_entity_count
             FROM repositories
             WHERE repository_id = ANY($1)",
        )
        .bind(repository_ids)
        .fetch_all(&self.pool)
        .await
        .map_err(|e| Error::storage(format!("Failed to fetch batch BM25 statistics: {e}")))?;

        let mut result = std::collections::HashMap::new();
        for (repo_id, avgdl_opt, total_tokens_opt, entity_count_opt) in rows {
            // Filter incomplete statistics instead of failing the entire batch
            match (avgdl_opt, total_tokens_opt, entity_count_opt) {
                (Some(avgdl), Some(total_tokens), Some(entity_count)) => {
                    result.insert(
                        repo_id,
                        super::BM25Statistics {
                            avgdl,
                            total_tokens,
                            entity_count,
                        },
                    );
                }
                _ => {
                    tracing::warn!(
                        "Skipping repository {repo_id} with incomplete BM25 statistics (not yet initialized)"
                    );
                }
            }
        }

        Ok(result)
    }

    /// Update BM25 statistics incrementally after adding new entities (within transaction)
    pub async fn update_bm25_statistics_incremental_in_tx(
        &self,
        tx: &mut sqlx::Transaction<'_, sqlx::Postgres>,
        repository_id: Uuid,
        new_token_counts: &[usize],
    ) -> Result<f32> {
        let new_total_tokens: i64 = new_token_counts.iter().try_fold(0i64, |acc, &count| {
            let count_i64 = i64::try_from(count)
                .map_err(|_| Error::storage("Token count too large for i64"))?;
            acc.checked_add(count_i64)
                .ok_or_else(|| Error::storage("Token count overflow during aggregation"))
        })?;
        let new_entity_count: i64 = i64::try_from(new_token_counts.len())
            .map_err(|_| Error::storage("Entity count too large for i64"))?;

        // Perform atomic update with calculation in SQL to avoid race conditions
        let row = sqlx::query_scalar::<_, f32>(
            "UPDATE repositories
             SET bm25_total_tokens = bm25_total_tokens + $1,
                 bm25_entity_count = bm25_entity_count + $2,
                 bm25_avgdl = CASE
                     WHEN (bm25_entity_count + $2) > 0
                     THEN (bm25_total_tokens + $1)::float / (bm25_entity_count + $2)
                     ELSE CASE
                         WHEN bm25_avgdl > 0.0 THEN bm25_avgdl
                         ELSE 50.0
                     END
                 END,
                 updated_at = NOW()
             WHERE repository_id = $3
             RETURNING bm25_avgdl",
        )
        .bind(new_total_tokens)
        .bind(new_entity_count)
        .bind(repository_id)
        .fetch_one(&mut **tx)
        .await
        .map_err(|e| Error::storage(format!("Failed to update BM25 statistics: {e}")))?;

        Ok(row)
    }

    /// Update BM25 statistics incrementally after adding new entities
    pub async fn update_bm25_statistics_incremental(
        &self,
        repository_id: Uuid,
        new_token_counts: &[usize],
    ) -> Result<f32> {
        let new_total_tokens: i64 = new_token_counts.iter().try_fold(0i64, |acc, &count| {
            let count_i64 = i64::try_from(count)
                .map_err(|_| Error::storage("Token count too large for i64"))?;
            acc.checked_add(count_i64)
                .ok_or_else(|| Error::storage("Token count overflow during aggregation"))
        })?;
        let new_entity_count: i64 = i64::try_from(new_token_counts.len())
            .map_err(|_| Error::storage("Entity count too large for i64"))?;

        // Perform atomic update with calculation in SQL to avoid race conditions
        let row = sqlx::query_scalar::<_, f32>(
            "UPDATE repositories
             SET bm25_total_tokens = bm25_total_tokens + $1,
                 bm25_entity_count = bm25_entity_count + $2,
                 bm25_avgdl = CASE
                     WHEN (bm25_entity_count + $2) > 0
                     THEN (bm25_total_tokens + $1)::float / (bm25_entity_count + $2)
                     ELSE CASE
                         WHEN bm25_avgdl > 0.0 THEN bm25_avgdl
                         ELSE 50.0
                     END
                 END,
                 updated_at = NOW()
             WHERE repository_id = $3
             RETURNING bm25_avgdl",
        )
        .bind(new_total_tokens)
        .bind(new_entity_count)
        .bind(repository_id)
        .fetch_one(&self.pool)
        .await
        .map_err(|e| Error::storage(format!("Failed to update BM25 statistics: {e}")))?;

        Ok(row)
    }

    /// Update BM25 statistics after deleting entities
    pub async fn update_bm25_statistics_after_deletion(
        &self,
        repository_id: Uuid,
        deleted_token_counts: &[usize],
    ) -> Result<f32> {
        let removed_total: i64 = deleted_token_counts.iter().try_fold(0i64, |acc, &count| {
            let count_i64 = i64::try_from(count)
                .map_err(|_| Error::storage("Token count too large for i64"))?;
            acc.checked_add(count_i64)
                .ok_or_else(|| Error::storage("Token count overflow during aggregation"))
        })?;
        let removed_count: i64 = i64::try_from(deleted_token_counts.len())
            .map_err(|_| Error::storage("Entity count too large for i64"))?;

        // Perform atomic update with calculation in SQL to avoid race conditions
        let row = sqlx::query_scalar::<_, f32>(
            "UPDATE repositories
             SET bm25_total_tokens = GREATEST(bm25_total_tokens - $1, 0),
                 bm25_entity_count = GREATEST(bm25_entity_count - $2, 0),
                 bm25_avgdl = CASE
                     WHEN GREATEST(bm25_entity_count - $2, 0) > 0
                     THEN GREATEST(bm25_total_tokens - $1, 0)::float / GREATEST(bm25_entity_count - $2, 0)
                     ELSE CASE
                         WHEN bm25_avgdl > 0.0 THEN bm25_avgdl
                         ELSE 50.0
                     END
                 END,
                 updated_at = NOW()
             WHERE repository_id = $3
             RETURNING bm25_avgdl",
        )
        .bind(removed_total)
        .bind(removed_count)
        .bind(repository_id)
        .fetch_one(&self.pool)
        .await
        .map_err(|e| {
            Error::storage(format!(
                "Failed to update BM25 statistics after deletion: {e}"
            ))
        })?;

        Ok(row)
    }

    /// Get token counts for entities (needed before deletion/update)
    pub async fn get_entity_token_counts(
        &self,
        entity_refs: &[(Uuid, String)],
    ) -> Result<Vec<usize>> {
        if entity_refs.is_empty() {
            return Ok(vec![]);
        }

        let mut query_builder: QueryBuilder<Postgres> = QueryBuilder::new(
            "SELECT bm25_token_count FROM entity_metadata
             WHERE deleted_at IS NULL AND (repository_id, entity_id) IN ",
        );

        query_builder.push_tuples(entity_refs, |mut b, (repo_id, entity_id)| {
            b.push_bind(repo_id).push_bind(entity_id);
        });

        let rows = query_builder
            .build()
            .fetch_all(&self.pool)
            .await
            .map_err(|e| Error::storage(format!("Failed to get entity token counts: {e}")))?;

        Ok(rows
            .into_iter()
            .filter_map(|row| {
                row.try_get::<Option<i32>, _>("bm25_token_count")
                    .ok()
                    .flatten()
            })
            .map(|count| count as usize)
            .collect())
    }

    /// Batch fetch entity metadata for multiple entities
    pub async fn get_entities_metadata_batch(
        &self,
        repository_id: Uuid,
        entity_ids: &[String],
    ) -> Result<std::collections::HashMap<String, (Uuid, Option<chrono::DateTime<chrono::Utc>>)>>
    {
        if entity_ids.is_empty() {
            return Ok(std::collections::HashMap::new());
        }

        // Validate batch size to prevent resource exhaustion
        if entity_ids.len() > self.max_entity_batch_size {
            return Err(Error::storage(format!(
                "Batch size {} exceeds maximum allowed size of {}",
                entity_ids.len(),
                self.max_entity_batch_size
            )));
        }

        // Build query using QueryBuilder for type safety
        let mut query_builder: QueryBuilder<Postgres> = QueryBuilder::new(
            "SELECT entity_id, qdrant_point_id, deleted_at FROM entity_metadata WHERE repository_id = "
        );

        query_builder.push_bind(repository_id);
        query_builder.push(" AND entity_id IN (");

        let mut separated = query_builder.separated(", ");
        for entity_id in entity_ids {
            separated.push_bind(entity_id);
        }
        separated.push_unseparated(")");

        let rows = query_builder
            .build()
            .fetch_all(&self.pool)
            .await
            .map_err(|e| Error::storage(format!("Failed to fetch entity metadata batch: {e}")))?;

        let mut result = std::collections::HashMap::new();
        for row in rows {
            let entity_id: String = row
                .try_get("entity_id")
                .map_err(|e| Error::storage(format!("Failed to extract entity_id: {e}")))?;
            let point_id: Uuid = row
                .try_get("qdrant_point_id")
                .map_err(|e| Error::storage(format!("Failed to extract qdrant_point_id: {e}")))?;
            let deleted_at: Option<chrono::DateTime<chrono::Utc>> = row
                .try_get("deleted_at")
                .map_err(|e| Error::storage(format!("Failed to extract deleted_at: {e}")))?;

            result.insert(entity_id, (point_id, deleted_at));
        }

        Ok(result)
    }

    /// Get all entities of a specific type in a repository
    pub async fn get_entities_by_type(
        &self,
        repository_id: Uuid,
        entity_type: EntityType,
    ) -> Result<Vec<CodeEntity>> {
        let rows: Vec<(serde_json::Value, Option<String>)> = sqlx::query_as(
            "SELECT entity_data, content
             FROM entity_metadata
             WHERE repository_id = $1
               AND entity_type = $2
               AND deleted_at IS NULL",
        )
        .bind(repository_id)
        .bind(entity_type.to_string())
        .fetch_all(&self.pool)
        .await
        .map_err(|e| {
            Error::storage(format!("Failed to get entities by type {entity_type}: {e}"))
        })?;

        let entities = rows
            .into_iter()
            .filter_map(|(json, content)| {
                serde_json::from_value::<CodeEntity>(json)
                    .ok()
                    .map(|mut entity| {
                        // Use content from column, overriding any value in JSON
                        entity.content = content;
                        entity
                    })
            })
            .collect();

        Ok(entities)
    }

    /// Get all type entities (structs, enums, classes, interfaces, type aliases) in a repository
    pub async fn get_all_type_entities(&self, repository_id: Uuid) -> Result<Vec<CodeEntity>> {
        let rows: Vec<(serde_json::Value, Option<String>)> = sqlx::query_as(
            "SELECT entity_data, content
             FROM entity_metadata
             WHERE repository_id = $1
               AND entity_type IN ('struct', 'enum', 'class', 'interface', 'type_alias')
               AND deleted_at IS NULL",
        )
        .bind(repository_id)
        .fetch_all(&self.pool)
        .await
        .map_err(|e| Error::storage(format!("Failed to get type entities: {e}")))?;

        let entities = rows
            .into_iter()
            .filter_map(|(json, content)| {
                serde_json::from_value::<CodeEntity>(json)
                    .ok()
                    .map(|mut entity| {
                        // Use content from column, overriding any value in JSON
                        entity.content = content;
                        entity
                    })
            })
            .collect();

        Ok(entities)
    }

    /// Get all entities in a repository
    pub async fn get_all_entities(&self, repository_id: Uuid) -> Result<Vec<CodeEntity>> {
        let rows: Vec<(serde_json::Value, Option<String>)> = sqlx::query_as(
            "SELECT entity_data, content
             FROM entity_metadata
             WHERE repository_id = $1
               AND deleted_at IS NULL",
        )
        .bind(repository_id)
        .fetch_all(&self.pool)
        .await
        .map_err(|e| Error::storage(format!("Failed to get all entities: {e}")))?;

        let entities = rows
            .into_iter()
            .filter_map(|(json, content)| {
                serde_json::from_value::<CodeEntity>(json)
                    .ok()
                    .map(|mut entity| {
                        entity.content = content;
                        entity
                    })
            })
            .collect();

        Ok(entities)
    }

    /// Get file snapshot (list of entity IDs in file)
    pub async fn get_file_snapshot(
        &self,
        repository_id: Uuid,
        file_path: &str,
    ) -> Result<Option<Vec<String>>> {
        let record: Option<(Vec<String>,)> = sqlx::query_as(
            "SELECT entity_ids FROM file_entity_snapshots
             WHERE repository_id = $1 AND file_path = $2",
        )
        .bind(repository_id)
        .bind(file_path)
        .fetch_optional(&self.pool)
        .await
        .map_err(|e| Error::storage(format!("Failed to get file snapshot: {e}")))?;

        Ok(record.map(|(ids,)| ids))
    }

    /// Update file snapshot with current entity IDs (transactional)
    pub async fn update_file_snapshot(
        &self,
        repository_id: Uuid,
        file_path: &str,
        entity_ids: Vec<String>,
        git_commit_hash: Option<String>,
    ) -> Result<()> {
        let mut tx = self
            .pool
            .begin()
            .await
            .map_err(|e| Error::storage(format!("Failed to begin transaction: {e}")))?;

        sqlx::query(
            "INSERT INTO file_entity_snapshots (repository_id, file_path, entity_ids, git_commit_hash, indexed_at)
             VALUES ($1, $2, $3, $4, NOW())
             ON CONFLICT (repository_id, file_path)
             DO UPDATE SET
                entity_ids = EXCLUDED.entity_ids,
                git_commit_hash = EXCLUDED.git_commit_hash,
                indexed_at = NOW()",
        )
        .bind(repository_id)
        .bind(file_path)
        .bind(&entity_ids)
        .bind(git_commit_hash)
        .execute(&mut *tx)
        .await
        .map_err(|e| Error::storage(format!("Failed to update file snapshot: {e}")))?;

        tx.commit()
            .await
            .map_err(|e| Error::storage(format!("Failed to commit transaction: {e}")))?;

        Ok(())
    }

    /// Batch fetch file snapshots for multiple files
    pub async fn get_file_snapshots_batch(
        &self,
        file_refs: &[(Uuid, String)],
    ) -> Result<std::collections::HashMap<(Uuid, String), Vec<String>>> {
        if file_refs.is_empty() {
            return Ok(std::collections::HashMap::new());
        }

        // Validate batch size
        if file_refs.len() > self.max_entity_batch_size {
            return Err(Error::storage(format!(
                "Batch size {} exceeds maximum allowed size of {}",
                file_refs.len(),
                self.max_entity_batch_size
            )));
        }

        // Build query using QueryBuilder
        let mut query_builder: QueryBuilder<Postgres> = QueryBuilder::new(
            "SELECT repository_id, file_path, entity_ids FROM file_entity_snapshots WHERE (repository_id, file_path) IN "
        );

        query_builder.push_tuples(file_refs, |mut b, (repo_id, file_path)| {
            b.push_bind(repo_id).push_bind(file_path);
        });

        let rows = query_builder
            .build()
            .fetch_all(&self.pool)
            .await
            .map_err(|e| Error::storage(format!("Failed to fetch file snapshots batch: {e}")))?;

        let mut result = std::collections::HashMap::new();
        for row in rows {
            let repository_id: Uuid = row
                .try_get("repository_id")
                .map_err(|e| Error::storage(format!("Failed to extract repository_id: {e}")))?;
            let file_path: String = row
                .try_get("file_path")
                .map_err(|e| Error::storage(format!("Failed to extract file_path: {e}")))?;
            let entity_ids: Vec<String> = row
                .try_get("entity_ids")
                .map_err(|e| Error::storage(format!("Failed to extract entity_ids: {e}")))?;

            result.insert((repository_id, file_path), entity_ids);
        }

        Ok(result)
    }

    /// Batch update file snapshots in a single transaction
    pub async fn update_file_snapshots_batch(
        &self,
        repository_id: Uuid,
        updates: &[(String, Vec<String>, Option<String>)],
    ) -> Result<()> {
        if updates.is_empty() {
            return Ok(());
        }

        // Validate batch size
        if updates.len() > self.max_entity_batch_size {
            return Err(Error::storage(format!(
                "Batch size {} exceeds maximum allowed size of {}",
                updates.len(),
                self.max_entity_batch_size
            )));
        }

        let mut tx = self
            .pool
            .begin()
            .await
            .map_err(|e| Error::storage(format!("Failed to begin transaction: {e}")))?;

        // Build bulk upsert
        let mut query_builder: QueryBuilder<Postgres> = QueryBuilder::new(
            "INSERT INTO file_entity_snapshots (repository_id, file_path, entity_ids, git_commit_hash, indexed_at) "
        );

        query_builder.push_values(updates, |mut b, (file_path, entity_ids, git_commit)| {
            b.push_bind(repository_id)
                .push_bind(file_path)
                .push_bind(entity_ids)
                .push_bind(git_commit)
                .push("NOW()");
        });

        query_builder.push(
            " ON CONFLICT (repository_id, file_path)
            DO UPDATE SET
                entity_ids = EXCLUDED.entity_ids,
                git_commit_hash = EXCLUDED.git_commit_hash,
                indexed_at = NOW()",
        );

        query_builder
            .build()
            .execute(&mut *tx)
            .await
            .map_err(|e| Error::storage(format!("Failed to batch update file snapshots: {e}")))?;

        tx.commit()
            .await
            .map_err(|e| Error::storage(format!("Failed to commit transaction: {e}")))?;

        Ok(())
    }

    /// Batch fetch entities by (repository_id, entity_id) pairs
    pub async fn get_entities_by_ids(
        &self,
        entity_refs: &[(Uuid, String)],
    ) -> Result<Vec<CodeEntity>> {
        if entity_refs.is_empty() {
            return Ok(Vec::new());
        }

        // Validate batch size to prevent resource exhaustion
        if entity_refs.len() > self.max_entity_batch_size {
            return Err(Error::storage(format!(
                "Batch size {} exceeds maximum allowed size of {}",
                entity_refs.len(),
                self.max_entity_batch_size
            )));
        }

        // Build query using QueryBuilder for type safety
        let mut query_builder: QueryBuilder<Postgres> = QueryBuilder::new(
            "SELECT entity_data, content FROM entity_metadata WHERE deleted_at IS NULL AND (repository_id, entity_id) IN "
        );

        query_builder.push_tuples(entity_refs, |mut b, (repo_id, entity_id)| {
            b.push_bind(repo_id).push_bind(entity_id);
        });

        let rows = query_builder
            .build()
            .fetch_all(&self.pool)
            .await
            .map_err(|e| Error::storage(format!("Failed to fetch entities: {e}")))?;

        let mut entities = Vec::new();
        for row in rows {
            let entity_json: serde_json::Value = row
                .try_get("entity_data")
                .map_err(|e| Error::storage(format!("Failed to extract entity_data: {e}")))?;
            let content: Option<String> = row
                .try_get("content")
                .map_err(|e| Error::storage(format!("Failed to extract content: {e}")))?;
            let mut entity: CodeEntity = serde_json::from_value(entity_json)
                .map_err(|e| Error::storage(format!("Failed to deserialize entity: {e}")))?;
            // Use content from column, overriding any value in JSON
            entity.content = content;
            entities.push(entity);
        }

        Ok(entities)
    }

    /// Mark entities as deleted and create outbox entries in a single transaction
    ///
    /// Token counts are stored in the outbox payload for later BM25 statistics update
    /// by the outbox processor.
    pub async fn mark_entities_deleted_with_outbox(
        &self,
        repository_id: Uuid,
        collection_name: &str,
        entity_ids: &[String],
        token_counts: &[usize],
    ) -> Result<()> {
        if entity_ids.is_empty() {
            return Ok(());
        }

        // Validate batch size to prevent resource exhaustion
        if entity_ids.len() > self.max_entity_batch_size {
            return Err(Error::storage(format!(
                "Batch size {} exceeds maximum allowed size of {}",
                entity_ids.len(),
                self.max_entity_batch_size
            )));
        }

        // Validate token_counts length matches entity_ids
        if token_counts.len() != entity_ids.len() {
            return Err(Error::storage(format!(
                "Token counts length {} does not match entity_ids length {}",
                token_counts.len(),
                entity_ids.len()
            )));
        }

        let mut tx = self
            .pool
            .begin()
            .await
            .map_err(|e| Error::storage(format!("Failed to begin transaction: {e}")))?;

        // 1. Mark entities as deleted
        let mut update_query: QueryBuilder<Postgres> = QueryBuilder::new(
            "UPDATE entity_metadata SET deleted_at = NOW(), updated_at = NOW() WHERE repository_id = "
        );

        update_query.push_bind(repository_id);
        update_query.push(" AND entity_id IN (");

        let mut separated = update_query.separated(", ");
        for entity_id in entity_ids {
            separated.push_bind(entity_id);
        }
        separated.push_unseparated(")");

        let update_result = update_query
            .build()
            .execute(&mut *tx)
            .await
            .map_err(|e| Error::storage(format!("Failed to mark entities as deleted: {e}")))?;

        // 2. Create outbox entries only for entities that were actually deleted
        // If no entities were updated (all non-existent), skip outbox creation
        if update_result.rows_affected() > 0 {
            // Get the list of entities that were actually updated (exist in DB)
            let mut check_query: QueryBuilder<Postgres> =
                QueryBuilder::new("SELECT entity_id FROM entity_metadata WHERE repository_id = ");
            check_query.push_bind(repository_id);
            check_query.push(" AND entity_id IN (");

            let mut separated = check_query.separated(", ");
            for entity_id in entity_ids {
                separated.push_bind(entity_id);
            }
            separated.push_unseparated(") AND deleted_at IS NOT NULL");

            let existing_entity_ids: Vec<String> = check_query
                .build_query_as()
                .fetch_all(&mut *tx)
                .await
                .map_err(|e| Error::storage(format!("Failed to query deleted entities: {e}")))?
                .into_iter()
                .map(|(id,): (String,)| id)
                .collect();

            if !existing_entity_ids.is_empty() {
                // Build entity_id to token_count map for looking up token counts
                let token_count_map: std::collections::HashMap<&String, usize> = entity_ids
                    .iter()
                    .zip(token_counts.iter())
                    .map(|(id, &count)| (id, count))
                    .collect();

                let mut outbox_query: QueryBuilder<Postgres> = QueryBuilder::new(
                    "INSERT INTO entity_outbox (repository_id, entity_id, operation, target_store, payload, collection_name, created_at) "
                );

                outbox_query.push_values(&existing_entity_ids, |mut b, entity_id| {
                    // Look up token count for this entity_id
                    let token_count = token_count_map.get(entity_id).copied().unwrap_or(0);
                    let payload = serde_json::json!({
                        "entity_ids": [entity_id],
                        "token_counts": [token_count],
                        "reason": "file_change"
                    });
                    b.push_bind(repository_id)
                        .push_bind(entity_id)
                        .push_bind(OutboxOperation::Delete.to_string())
                        .push_bind(TargetStore::Qdrant.to_string())
                        .push_bind(payload)
                        .push_bind(collection_name)
                        .push("NOW()");
                });

                outbox_query
                    .build()
                    .execute(&mut *tx)
                    .await
                    .map_err(|e| Error::storage(format!("Failed to write outbox entries: {e}")))?;

                // Create Neo4j DELETE outbox entries
                let mut neo4j_outbox_query: QueryBuilder<Postgres> = QueryBuilder::new(
                    "INSERT INTO entity_outbox (repository_id, entity_id, operation, target_store, payload, collection_name, created_at) "
                );

                neo4j_outbox_query.push_values(&existing_entity_ids, |mut b, entity_id| {
                    let payload = serde_json::json!({
                        "entity_id": entity_id,
                    });
                    b.push_bind(repository_id)
                        .push_bind(entity_id)
                        .push_bind(OutboxOperation::Delete.to_string())
                        .push_bind(TargetStore::Neo4j.to_string())
                        .push_bind(payload)
                        .push_bind(collection_name)
                        .push("NOW()");
                });

                neo4j_outbox_query
                    .build()
                    .execute(&mut *tx)
                    .await
                    .map_err(|e| {
                        Error::storage(format!("Failed to write Neo4j outbox entries: {e}"))
                    })?;
            }
        }

        tx.commit()
            .await
            .map_err(|e| Error::storage(format!("Failed to commit transaction: {e}")))?;

        tracing::info!(
            "Marked {} entities as deleted with outbox entries (token counts stored in payload)",
            update_result.rows_affected()
        );

        Ok(())
    }

    /// Store entities with outbox entries in a single transaction (batch operation)
    pub async fn store_entities_with_outbox_batch(
        &self,
        repository_id: Uuid,
        collection_name: &str,
        entities: &[EntityOutboxBatchEntry<'_>],
    ) -> Result<Vec<Uuid>> {
        if entities.is_empty() {
            return Ok(Vec::new());
        }

        // Validate batch size
        if entities.len() > self.max_entity_batch_size {
            return Err(Error::storage(format!(
                "Batch size {} exceeds maximum allowed size of {}",
                entities.len(),
                self.max_entity_batch_size
            )));
        }

        let mut tx = self
            .pool
            .begin()
            .await
            .map_err(|e| Error::storage(format!("Failed to begin transaction: {e}")))?;

        // Pre-validate and convert entities to avoid unwrap in closure
        let validated_entities: Result<Vec<_>> = entities
            .iter()
            .map(
                |(entity, embedding, op, point_id, target, git_commit, token_count)| {
                    // Create entity without content for JSON storage
                    let mut entity_without_content = (*entity).clone();

                    // Extract content (will be stored in separate column)
                    // Use take() to move instead of cloning again
                    let content = entity_without_content.content.take();

                    let entity_json = serde_json::to_value(&entity_without_content)
                        .map_err(|e| Error::storage(format!("Failed to serialize entity: {e}")))?;

                    let file_path_str = entity
                        .file_path
                        .to_str()
                        .ok_or_else(|| Error::storage("Invalid file path"))?;

                    Ok((
                        entity,
                        embedding,
                        op,
                        point_id,
                        target,
                        git_commit,
                        token_count,
                        entity_json,
                        file_path_str,
                        content,
                    ))
                },
            )
            .collect();

        let validated_entities = validated_entities?;

        // Build bulk insert for entity_metadata
        let mut entity_query: QueryBuilder<Postgres> = QueryBuilder::new(
            "INSERT INTO entity_metadata (
                entity_id, repository_id, qualified_name, name, parent_scope,
                entity_type, language, file_path, visibility,
                entity_data, git_commit_hash, qdrant_point_id, embedding_id, bm25_token_count, content
            ) ",
        );

        entity_query.push_values(
            &validated_entities,
            |mut b,
             (
                entity,
                embedding_id,
                _op,
                point_id,
                _target,
                git_commit,
                token_count,
                entity_json,
                file_path_str,
                content,
            )| {
                b.push_bind(&entity.entity_id)
                    .push_bind(repository_id)
                    .push_bind(&entity.qualified_name)
                    .push_bind(&entity.name)
                    .push_bind(&entity.parent_scope)
                    .push_bind(entity.entity_type.to_string())
                    .push_bind(entity.language.to_string())
                    .push_bind(*file_path_str)
                    .push_bind(entity.visibility.to_string())
                    .push_bind(entity_json)
                    .push_bind(git_commit)
                    .push_bind(point_id)
                    .push_bind(embedding_id)
                    .push_bind(**token_count as i32)
                    .push_bind(content);
            },
        );

        entity_query.push(
            " ON CONFLICT (repository_id, entity_id)
            DO UPDATE SET
                qualified_name = EXCLUDED.qualified_name,
                name = EXCLUDED.name,
                parent_scope = EXCLUDED.parent_scope,
                entity_type = EXCLUDED.entity_type,
                language = EXCLUDED.language,
                file_path = EXCLUDED.file_path,
                visibility = EXCLUDED.visibility,
                entity_data = EXCLUDED.entity_data,
                git_commit_hash = EXCLUDED.git_commit_hash,
                qdrant_point_id = EXCLUDED.qdrant_point_id,
                embedding_id = EXCLUDED.embedding_id,
                bm25_token_count = EXCLUDED.bm25_token_count,
                content = EXCLUDED.content,
                updated_at = NOW(),
                deleted_at = NULL",
        );

        entity_query.build().execute(&mut *tx).await.map_err(|e| {
            Error::storage(format!(
                "Failed to bulk insert entity metadata (batch size {}): {e}",
                validated_entities.len()
            ))
        })?;

        // Build bulk insert for entity_outbox
        let mut outbox_query: QueryBuilder<Postgres> = QueryBuilder::new(
            "INSERT INTO entity_outbox (
                repository_id, entity_id, operation, target_store, payload, collection_name, embedding_id
            ) ",
        );

        outbox_query.push_values(
            &validated_entities,
            |mut b,
             (
                entity,
                embedding_id,
                op,
                point_id,
                target,
                _git_commit,
                _token_count,
                entity_json,
                _file_path_str,
                _content,
            )| {
                let payload = serde_json::json!({
                    "entity": entity_json,
                    "qdrant_point_id": point_id.to_string(),
                });

                b.push_bind(repository_id)
                    .push_bind(&entity.entity_id)
                    .push_bind(op.to_string())
                    .push_bind(target.to_string())
                    .push_bind(payload)
                    .push_bind(collection_name)
                    .push_bind(embedding_id);
            },
        );

        outbox_query.push(" RETURNING outbox_id");

        let outbox_ids: Vec<Uuid> = outbox_query
            .build_query_scalar()
            .fetch_all(&mut *tx)
            .await
            .map_err(|e| Error::storage(format!("Failed to bulk insert outbox entries: {e}")))?;

        // Build bulk insert for Neo4j outbox entries
        // Extract just the entities for relationship resolution
        let entities_in_batch: Vec<CodeEntity> = validated_entities
            .iter()
            .map(|(entity, ..)| (**entity).clone())
            .collect();

        // Build name -> entity_id map for O(1) relationship resolution
        // Include both qualified_name and simple name as keys to handle parent_scope lookups
        // (parent_scope may be just the name, not the full qualified_name)
        let mut name_to_id: std::collections::HashMap<&str, &str> =
            std::collections::HashMap::with_capacity(entities_in_batch.len() * 2);
        for entity in &entities_in_batch {
            // Add qualified_name as primary key
            name_to_id.insert(entity.qualified_name.as_str(), entity.entity_id.as_str());
            // Also add simple name (only if not already present to avoid collisions)
            name_to_id
                .entry(entity.name.as_str())
                .or_insert(entity.entity_id.as_str());
        }

        let mut neo4j_outbox_query: QueryBuilder<Postgres> = QueryBuilder::new(
            "INSERT INTO entity_outbox (
                repository_id, entity_id, operation, target_store, payload, collection_name
            ) ",
        );

        neo4j_outbox_query.push_values(
            &validated_entities,
            |mut b,
             (
                entity,
                _embedding_id,
                op,
                _point_id,
                _target,
                _git_commit,
                _token_count,
                _entity_json,
                _file_path_str,
                _content,
            )| {
                let neo4j_payload = self
                    .build_neo4j_payload(entity, &name_to_id)
                    .unwrap_or_else(|_| {
                        serde_json::json!({
                            "node": {},
                            "labels": [],
                            "relationships": []
                        })
                    });

                b.push_bind(repository_id)
                    .push_bind(&entity.entity_id)
                    .push_bind(op.to_string())
                    .push_bind(TargetStore::Neo4j.to_string())
                    .push_bind(neo4j_payload)
                    .push_bind(collection_name);
            },
        );

        neo4j_outbox_query
            .build()
            .execute(&mut *tx)
            .await
            .map_err(|e| {
                Error::storage(format!("Failed to bulk insert Neo4j outbox entries: {e}"))
            })?;

        tx.commit()
            .await
            .map_err(|e| Error::storage(format!("Failed to commit transaction: {e}")))?;

        Ok(outbox_ids)
    }

    /// Get unprocessed outbox entries for a target store
    pub async fn get_unprocessed_outbox_entries(
        &self,
        target_store: TargetStore,
        limit: i64,
    ) -> Result<Vec<OutboxEntry>> {
        let entries = sqlx::query_as::<_, OutboxEntry>(
            "SELECT outbox_id, repository_id, entity_id, operation, target_store, payload,
                    created_at, processed_at, retry_count, last_error, collection_name, embedding_id
             FROM entity_outbox
             WHERE target_store = $1 AND processed_at IS NULL
             ORDER BY created_at ASC
             LIMIT $2",
        )
        .bind(target_store.to_string())
        .bind(limit)
        .fetch_all(&self.pool)
        .await
        .map_err(|e| Error::storage(format!("Failed to get outbox entries: {e}")))?;

        Ok(entries)
    }

    /// Mark outbox entry as processed (transactional)
    pub async fn mark_outbox_processed(&self, outbox_id: Uuid) -> Result<()> {
        let mut tx = self
            .pool
            .begin()
            .await
            .map_err(|e| Error::storage(format!("Failed to begin transaction: {e}")))?;

        sqlx::query("UPDATE entity_outbox SET processed_at = NOW() WHERE outbox_id = $1")
            .bind(outbox_id)
            .execute(&mut *tx)
            .await
            .map_err(|e| Error::storage(format!("Failed to mark outbox processed: {e}")))?;

        tx.commit()
            .await
            .map_err(|e| Error::storage(format!("Failed to commit transaction: {e}")))?;

        Ok(())
    }

    /// Increment retry count and record error (transactional)
    pub async fn record_outbox_failure(&self, outbox_id: Uuid, error: &str) -> Result<()> {
        let mut tx = self
            .pool
            .begin()
            .await
            .map_err(|e| Error::storage(format!("Failed to begin transaction: {e}")))?;

        sqlx::query(
            "UPDATE entity_outbox
             SET retry_count = retry_count + 1, last_error = $2
             WHERE outbox_id = $1",
        )
        .bind(outbox_id)
        .bind(error)
        .execute(&mut *tx)
        .await
        .map_err(|e| Error::storage(format!("Failed to record outbox failure: {e}")))?;

        tx.commit()
            .await
            .map_err(|e| Error::storage(format!("Failed to commit transaction: {e}")))?;

        Ok(())
    }

    /// Count pending (unprocessed) outbox entries across all target stores
    ///
    /// Returns the total number of outbox entries that have not yet been processed.
    /// This is used to determine when the outbox has been fully drained.
    pub async fn count_pending_outbox_entries(&self) -> Result<i64> {
        let count: (i64,) =
            sqlx::query_as("SELECT COUNT(*) FROM entity_outbox WHERE processed_at IS NULL")
                .fetch_one(&self.pool)
                .await
                .map_err(|e| {
                    Error::storage(format!("Failed to count pending outbox entries: {e}"))
                })?;

        Ok(count.0)
    }

    /// Get the last indexed commit for a repository
    ///
    /// Retrieves the commit hash of the most recently indexed commit for the specified repository.
    /// This is used for incremental indexing to determine which commits need to be processed.
    ///
    /// # Parameters
    ///
    /// * `repository_id` - The UUID of the repository to query
    ///
    /// # Returns
    ///
    /// * `Ok(Some(String))` - The commit hash if a commit has been indexed
    /// * `Ok(None)` - If no commits have been indexed yet
    /// * `Err(_)` - If a database error occurred
    ///
    /// # Errors
    ///
    /// Returns an error if:
    /// * The database connection fails
    /// * The repository_id is invalid or not found
    /// * A database query error occurs
    ///
    /// # Example
    ///
    /// ```no_run
    /// # use uuid::Uuid;
    /// # use codesearch_storage::PostgresClientTrait;
    /// # async fn example(client: &dyn PostgresClientTrait, repo_id: Uuid) -> codesearch_core::error::Result<()> {
    /// let last_commit = client.get_last_indexed_commit(repo_id).await?;
    /// if let Some(commit_hash) = last_commit {
    ///     println!("Last indexed commit: {commit_hash}");
    /// } else {
    ///     println!("Repository has not been indexed yet");
    /// }
    /// # Ok(())
    /// # }
    /// ```
    pub async fn get_last_indexed_commit(&self, repository_id: Uuid) -> Result<Option<String>> {
        let record: Option<(Option<String>,)> =
            sqlx::query_as("SELECT last_indexed_commit FROM repositories WHERE repository_id = $1")
                .bind(repository_id)
                .fetch_optional(&self.pool)
                .await
                .map_err(|e| {
                    Error::storage(format!(
                        "Failed to get last indexed commit for repository {repository_id}: {e}"
                    ))
                })?;

        Ok(record.and_then(|(commit,)| commit))
    }

    /// Set the last indexed commit for a repository
    pub async fn set_last_indexed_commit(
        &self,
        repository_id: Uuid,
        commit_hash: &str,
    ) -> Result<()> {
        sqlx::query(
            "UPDATE repositories SET last_indexed_commit = $2, updated_at = NOW() WHERE repository_id = $1",
        )
        .bind(repository_id)
        .bind(commit_hash)
        .execute(&self.pool)
        .await
        .map_err(|e| {
            Error::storage(format!(
                "Failed to set last indexed commit for repository {repository_id}: {e}"
            ))
        })?;

        Ok(())
    }

    /// Drop all data from all tables
    pub async fn drop_all_data(&self) -> Result<()> {
        let mut tx = self
            .pool
            .begin()
            .await
            .map_err(|e| Error::storage(format!("Failed to begin transaction: {e}")))?;

        // Truncate all tables with CASCADE to handle foreign key constraints
        // Order matters - truncate child tables first
        sqlx::query("TRUNCATE TABLE entity_outbox CASCADE")
            .execute(&mut *tx)
            .await
            .map_err(|e| Error::storage(format!("Failed to truncate entity_outbox: {e}")))?;

        sqlx::query("TRUNCATE TABLE file_entity_snapshots CASCADE")
            .execute(&mut *tx)
            .await
            .map_err(|e| {
                Error::storage(format!("Failed to truncate file_entity_snapshots: {e}"))
            })?;

        sqlx::query("TRUNCATE TABLE entity_metadata CASCADE")
            .execute(&mut *tx)
            .await
            .map_err(|e| Error::storage(format!("Failed to truncate entity_metadata: {e}")))?;

        sqlx::query("TRUNCATE TABLE repositories CASCADE")
            .execute(&mut *tx)
            .await
            .map_err(|e| Error::storage(format!("Failed to truncate repositories: {e}")))?;

        sqlx::query("TRUNCATE TABLE entity_embeddings CASCADE")
            .execute(&mut *tx)
            .await
            .map_err(|e| Error::storage(format!("Failed to truncate entity_embeddings: {e}")))?;

        tx.commit()
            .await
            .map_err(|e| Error::storage(format!("Failed to commit transaction: {e}")))?;

        tracing::info!("Dropped all data from PostgreSQL tables");

        Ok(())
    }

    /// Get embeddings by content hashes, returning (embedding_id, dense_embedding, sparse_embedding) tuples
    pub async fn get_embeddings_by_content_hash(
        &self,
        repository_id: Uuid,
        content_hashes: &[String],
        model_version: &str,
    ) -> Result<std::collections::HashMap<String, (i64, Vec<f32>, Option<Vec<(u32, f32)>>)>> {
        if content_hashes.is_empty() {
            return Ok(std::collections::HashMap::new());
        }

        // Validate batch size
        if content_hashes.len() > self.max_entity_batch_size {
            return Err(Error::storage(format!(
                "Cache lookup batch size {} exceeds maximum {}",
                content_hashes.len(),
                self.max_entity_batch_size
            )));
        }

        // Build query with IN clause
        let mut query_builder: QueryBuilder<Postgres> = QueryBuilder::new(
            "SELECT id, content_hash, embedding, sparse_indices, sparse_values FROM entity_embeddings WHERE repository_id = ",
        );
        query_builder.push_bind(repository_id);
        query_builder.push(" AND model_version = ");
        query_builder.push_bind(model_version);
        query_builder.push(" AND content_hash IN (");

        let mut separated = query_builder.separated(", ");
        for hash in content_hashes {
            separated.push_bind(hash);
        }
        separated.push_unseparated(")");

        let rows = query_builder
            .build()
            .fetch_all(&self.pool)
            .await
            .map_err(|e| {
                Error::storage(format!("Failed to fetch embeddings by content hash: {e}"))
            })?;

        let mut result = std::collections::HashMap::new();
        for row in rows {
            let id: i64 = row
                .try_get("id")
                .map_err(|e| Error::storage(format!("Failed to extract id: {e}")))?;
            let content_hash: String = row
                .try_get("content_hash")
                .map_err(|e| Error::storage(format!("Failed to extract content_hash: {e}")))?;
            let embedding: Vec<f32> = row
                .try_get("embedding")
                .map_err(|e| Error::storage(format!("Failed to extract embedding: {e}")))?;
            let sparse_indices: Option<Vec<i64>> = row
                .try_get("sparse_indices")
                .map_err(|e| Error::storage(format!("Failed to extract sparse_indices: {e}")))?;
            let sparse_values: Option<Vec<f32>> = row
                .try_get("sparse_values")
                .map_err(|e| Error::storage(format!("Failed to extract sparse_values: {e}")))?;

            let sparse_embedding = match (sparse_indices, sparse_values) {
                (Some(indices), Some(values)) => Some(arrays_to_sparse_embedding(indices, values)?),
                _ => None,
            };

            result.insert(content_hash, (id, embedding, sparse_embedding));
        }

        Ok(result)
    }

    /// Store embeddings in entity_embeddings table, returning their IDs
    pub async fn store_embeddings(
        &self,
        repository_id: Uuid,
        cache_entries: &[EmbeddingCacheEntry],
        model_version: &str,
        dimension: usize,
    ) -> Result<Vec<i64>> {
        if cache_entries.is_empty() {
            return Ok(Vec::new());
        }

        // Validate batch size
        if cache_entries.len() > self.max_entity_batch_size {
            return Err(Error::storage(format!(
                "Embedding store batch size {} exceeds maximum {}",
                cache_entries.len(),
                self.max_entity_batch_size
            )));
        }

        // Validate and convert all sparse embeddings upfront
        let validated_sparse: Result<Vec<ValidatedSparseArrays>> = cache_entries
            .iter()
            .map(|(_, _, sparse_embedding)| {
                sparse_embedding
                    .as_ref()
                    .map(|s| sparse_embedding_to_arrays(s).map(|(i, v)| (Some(i), Some(v))))
                    .transpose()
                    .map(|opt| opt.unwrap_or((None, None)))
            })
            .collect();
        let validated_sparse = validated_sparse?;

        let mut tx = self
            .pool
            .begin()
            .await
            .map_err(|e| Error::storage(format!("Failed to begin transaction: {e}")))?;

        // Build bulk INSERT with ON CONFLICT DO NOTHING
        let mut query_builder: QueryBuilder<Postgres> = QueryBuilder::new(
            "INSERT INTO entity_embeddings (repository_id, content_hash, embedding, sparse_indices, sparse_values, model_version, dimension, created_at) "
        );

        query_builder.push_values(
            cache_entries.iter().zip(validated_sparse.iter()),
            |mut b, ((content_hash, embedding, _), (sparse_indices, sparse_values))| {
                b.push_bind(repository_id)
                    .push_bind(content_hash)
                    .push_bind(embedding)
                    .push_bind(sparse_indices)
                    .push_bind(sparse_values)
                    .push_bind(model_version)
                    .push_bind(dimension as i32)
                    .push("NOW()");
            },
        );

        query_builder.push(" ON CONFLICT (repository_id, content_hash) DO NOTHING RETURNING id");

        // Execute and get IDs for newly inserted rows
        let inserted_ids: Vec<i64> = query_builder
            .build_query_scalar()
            .fetch_all(&mut *tx)
            .await
            .map_err(|e| Error::storage(format!("Failed to insert embeddings: {e}")))?;

        // Build result in the correct order matching input cache_entries
        let all_ids = if inserted_ids.len() == cache_entries.len() {
            // All entries were new, IDs are in correct order
            inserted_ids
        } else {
            // Some entries already existed, need to fetch and order correctly
            let mut fetch_query: QueryBuilder<Postgres> = QueryBuilder::new(
                "SELECT content_hash, id FROM entity_embeddings WHERE repository_id = ",
            );
            fetch_query.push_bind(repository_id);
            fetch_query.push(" AND model_version = ");
            fetch_query.push_bind(model_version);
            fetch_query.push(" AND content_hash IN (");

            let mut separated = fetch_query.separated(", ");
            for (hash, _, _) in cache_entries {
                separated.push_bind(hash);
            }
            separated.push_unseparated(")");

            let rows = fetch_query.build().fetch_all(&mut *tx).await.map_err(|e| {
                Error::storage(format!("Failed to fetch existing embedding IDs: {e}"))
            })?;

            // Build HashMap for O(1) lookup
            let mut hash_to_id = std::collections::HashMap::new();
            for row in rows {
                let content_hash: String = row
                    .try_get("content_hash")
                    .map_err(|e| Error::storage(format!("Failed to extract content_hash: {e}")))?;
                let id: i64 = row
                    .try_get("id")
                    .map_err(|e| Error::storage(format!("Failed to extract id: {e}")))?;
                hash_to_id.insert(content_hash, id);
            }

            // Return IDs in the same order as input cache_entries
            let mut ordered_ids = Vec::with_capacity(cache_entries.len());
            for (hash, _, _) in cache_entries {
                let id = hash_to_id.get(hash).ok_or_else(|| {
                    Error::storage(format!(
                        "Embedding ID not found for content_hash: {hash} (this should not happen)"
                    ))
                })?;
                ordered_ids.push(*id);
            }

            ordered_ids
        };

        tx.commit()
            .await
            .map_err(|e| Error::storage(format!("Failed to commit embedding transaction: {e}")))?;

        Ok(all_ids)
    }

    /// Get an embedding by its ID (used by outbox processor)
    pub async fn get_embedding_by_id(&self, embedding_id: i64) -> Result<Option<Vec<f32>>> {
        let record: Option<(Vec<f32>,)> =
            sqlx::query_as("SELECT embedding FROM entity_embeddings WHERE id = $1")
                .bind(embedding_id)
                .fetch_optional(&self.pool)
                .await
                .map_err(|e| Error::storage(format!("Failed to get embedding by ID: {e}")))?;

        Ok(record.map(|(embedding,)| embedding))
    }

    /// Fetch both dense and sparse embeddings by ID from entity_embeddings table
    pub async fn get_embedding_with_sparse_by_id(
        &self,
        embedding_id: i64,
    ) -> Result<Option<(Vec<f32>, Option<Vec<(u32, f32)>>)>> {
        let record: Option<SparseEmbeddingRow> = sqlx::query_as(
            "SELECT embedding, sparse_indices, sparse_values FROM entity_embeddings WHERE id = $1",
        )
        .bind(embedding_id)
        .fetch_optional(&self.pool)
        .await
        .map_err(|e| Error::storage(format!("Failed to get embeddings by ID: {e}")))?;

        record
            .map(|(dense, sparse_indices, sparse_values)| {
                let sparse = match (sparse_indices, sparse_values) {
                    (Some(indices), Some(values)) => {
                        Some(arrays_to_sparse_embedding(indices, values)?)
                    }
                    _ => None,
                };
                Ok((dense, sparse))
            })
            .transpose()
    }

    /// Batch fetch embeddings by IDs from entity_embeddings table
    ///
    /// Optimized batch version for fetching embeddings for many entities at once.
    /// Uses a single query with ANY() instead of N individual queries.
    pub async fn get_embeddings_with_sparse_by_ids(
        &self,
        embedding_ids: &[i64],
    ) -> Result<std::collections::HashMap<i64, (Vec<f32>, Option<Vec<(u32, f32)>>)>> {
        if embedding_ids.is_empty() {
            return Ok(std::collections::HashMap::new());
        }

        let rows: Vec<BatchEmbeddingRow> = sqlx::query_as(
            "SELECT id, embedding, sparse_indices, sparse_values FROM entity_embeddings WHERE id = ANY($1)",
        )
        .bind(embedding_ids)
        .fetch_all(&self.pool)
        .await
        .map_err(|e| Error::storage(format!("Failed to batch fetch embeddings by IDs: {e}")))?;

        let mut result = std::collections::HashMap::with_capacity(rows.len());
        for (id, dense, sparse_indices, sparse_values) in rows {
            let sparse = match (sparse_indices, sparse_values) {
                (Some(indices), Some(values)) => Some(arrays_to_sparse_embedding(indices, values)?),
                _ => None,
            };
            result.insert(id, (dense, sparse));
        }

        Ok(result)
    }

    /// Fetch cached dense embeddings for entities by qualified names within a single repository
    pub async fn get_embeddings_by_qualified_names(
        &self,
        repository_id: Uuid,
        qualified_names: &[String],
    ) -> Result<std::collections::HashMap<String, Vec<f32>>> {
        if qualified_names.is_empty() {
            return Ok(std::collections::HashMap::new());
        }

        let rows: Vec<(String, Vec<f32>)> = sqlx::query_as(
            "SELECT
                e.entity_data->>'qualified_name' as qualified_name,
                ee.embedding
            FROM entity_metadata e
            JOIN entity_embeddings ee ON e.embedding_id = ee.id
            WHERE e.repository_id = $1
                AND e.deleted_at IS NULL
                AND e.entity_data->>'qualified_name' = ANY($2)",
        )
        .bind(repository_id)
        .bind(qualified_names)
        .fetch_all(&self.pool)
        .await
        .map_err(|e| {
            Error::storage(format!(
                "Failed to fetch embeddings by qualified names: {e}"
            ))
        })?;

        let found_count = rows.len();
        let requested_count = qualified_names.len();
        if found_count < requested_count {
            tracing::debug!(
                "Embedding cache partial hit: found {found_count}/{requested_count} embeddings"
            );
        }

        Ok(rows.into_iter().collect())
    }

    /// Get full entities by their qualified names
    pub async fn get_entities_by_qualified_names(
        &self,
        repository_id: Uuid,
        qualified_names: &[String],
    ) -> Result<std::collections::HashMap<String, CodeEntity>> {
        if qualified_names.is_empty() {
            return Ok(std::collections::HashMap::new());
        }

        let rows: Vec<(String, sqlx::types::JsonValue)> = sqlx::query_as(
            "SELECT
                e.entity_data->>'qualified_name' as qualified_name,
                e.entity_data
            FROM entity_metadata e
            WHERE e.repository_id = $1
                AND e.deleted_at IS NULL
                AND e.entity_data->>'qualified_name' = ANY($2)",
        )
        .bind(repository_id)
        .bind(qualified_names)
        .fetch_all(&self.pool)
        .await
        .map_err(|e| Error::storage(format!("Failed to fetch entities by qualified names: {e}")))?;

        let mut result = std::collections::HashMap::new();
        for (qname, entity_json) in rows {
            let entity: CodeEntity = serde_json::from_value(entity_json)
                .map_err(|e| Error::storage(format!("Failed to deserialize entity: {e}")))?;
            result.insert(qname, entity);
        }

        Ok(result)
    }

    /// Get cache statistics
    pub async fn get_cache_stats(&self) -> Result<crate::CacheStats> {
        let row = sqlx::query(
            "SELECT
                COUNT(*) as total_entries,
                SUM(array_length(embedding, 1) * 4) as total_size_bytes,
                MIN(created_at) as oldest_entry,
                MAX(created_at) as newest_entry
            FROM entity_embeddings",
        )
        .fetch_one(&self.pool)
        .await
        .map_err(|e| Error::storage(format!("Failed to get cache stats: {e}")))?;

        let total_entries: i64 = row
            .try_get("total_entries")
            .map_err(|e| Error::storage(format!("Failed to extract total_entries: {e}")))?;
        let total_size_bytes: Option<i64> = row.try_get("total_size_bytes").ok();
        let oldest_entry = row.try_get("oldest_entry").ok();
        let newest_entry = row.try_get("newest_entry").ok();

        // Get counts by model version
        let model_rows = sqlx::query(
            "SELECT model_version, COUNT(*) as count FROM entity_embeddings GROUP BY model_version",
        )
        .fetch_all(&self.pool)
        .await
        .map_err(|e| Error::storage(format!("Failed to get model version stats: {e}")))?;

        let mut entries_by_model = std::collections::HashMap::new();
        for row in model_rows {
            let model: String = row
                .try_get("model_version")
                .map_err(|e| Error::storage(format!("Failed to extract model_version: {e}")))?;
            let count: i64 = row
                .try_get("count")
                .map_err(|e| Error::storage(format!("Failed to extract count: {e}")))?;
            entries_by_model.insert(model, count);
        }

        Ok(crate::CacheStats {
            total_entries,
            total_size_bytes: total_size_bytes.unwrap_or(0),
            entries_by_model,
            oldest_entry,
            newest_entry,
        })
    }

    /// Clear cache entries (optionally filter by model version)
    pub async fn clear_cache(&self, model_version: Option<&str>) -> Result<u64> {
        let result = if let Some(version) = model_version {
            sqlx::query("DELETE FROM entity_embeddings WHERE model_version = $1")
                .bind(version)
                .execute(&self.pool)
                .await
        } else {
            sqlx::query("DELETE FROM entity_embeddings")
                .execute(&self.pool)
                .await
        };

        let rows_affected = result
            .map_err(|e| Error::storage(format!("Failed to clear cache: {e}")))?
            .rows_affected();

        tracing::info!("Cleared {} cache entries", rows_affected);
        Ok(rows_affected)
    }

    /// Build Neo4j payload from entity for outbox entry
    fn build_neo4j_payload(
        &self,
        entity: &CodeEntity,
        name_to_id: &std::collections::HashMap<&str, &str>,
    ) -> Result<serde_json::Value> {
        // Extract core properties using proper struct
        let properties = Neo4jNodeProperties {
            id: entity.entity_id.clone(),
            repository_id: entity.repository_id.to_string(),
            qualified_name: entity.qualified_name.clone(),
            name: entity.name.clone(),
            language: entity.language.to_string(),
            visibility: entity.visibility.to_string(),
            is_async: entity.metadata.is_async,
            is_generic: entity.metadata.is_generic,
            is_static: entity.metadata.is_static,
            is_abstract: entity.metadata.is_abstract,
            is_const: entity.metadata.is_const,
        };

        // Determine labels from entity type
        let labels = match entity.entity_type {
            EntityType::Function => vec!["Function"],
            EntityType::Method => vec!["Method"],
            EntityType::Class => vec!["Class"],
            EntityType::Struct => vec!["Struct", "Class"],
            EntityType::Interface => vec!["Interface"],
            EntityType::Trait => vec!["Trait", "Interface"],
            EntityType::Enum => vec!["Enum"],
            EntityType::Module => vec!["Module"],
            EntityType::Package => vec!["Package"],
            EntityType::Constant => vec!["Constant"],
            EntityType::Variable => vec!["Variable"],
            EntityType::TypeAlias => vec!["TypeAlias"],
            EntityType::Macro => vec!["Macro"],
            EntityType::Impl => vec!["ImplBlock"],
        };

        // Extract CONTAINS relationships using O(1) HashMap lookup
        let mut relationships = build_contains_relationship_json(entity, name_to_id);

        // Extract IMPLEMENTS and EXTENDS_INTERFACE relationships
        relationships.extend(build_trait_relationship_json(entity));

        // Extract INHERITS_FROM relationships
        relationships.extend(build_inherits_from_relationship_json(entity));

        // Extract USES relationships (field type dependencies)
        relationships.extend(build_uses_relationship_json(entity));

        // Extract CALLS relationships (function calls)
        relationships.extend(build_calls_relationship_json(entity));

        // Extract IMPORTS relationships (module imports)
        relationships.extend(build_imports_relationship_json(entity));

        // Build payload using proper struct
        let payload = Neo4jOutboxPayload {
            entity,
            node: properties,
            labels,
            relationships,
        };

        // Serialize to JSON
        serde_json::to_value(&payload)
            .map_err(|e| Error::storage(format!("Failed to serialize Neo4j payload: {e}")))
    }
}

// Trait implementation delegates to inherent methods for testability and flexibility
#[async_trait]
impl super::PostgresClientTrait for PostgresClient {
    fn max_entity_batch_size(&self) -> usize {
        self.max_entity_batch_size
    }

    fn get_pool(&self) -> &PgPool {
        self.get_pool()
    }

    async fn run_migrations(&self) -> Result<()> {
        self.run_migrations().await
    }

    async fn ensure_repository(
        &self,
        repository_path: &std::path::Path,
        collection_name: &str,
        repository_name: Option<&str>,
    ) -> Result<Uuid> {
        self.ensure_repository(repository_path, collection_name, repository_name)
            .await
    }

    async fn get_repository_id(&self, collection_name: &str) -> Result<Option<Uuid>> {
        self.get_repository_id(collection_name).await
    }

    async fn get_collection_name(&self, repository_id: Uuid) -> Result<Option<String>> {
        self.get_collection_name(repository_id).await
    }

    async fn get_neo4j_database_name(&self, repository_id: Uuid) -> Result<Option<String>> {
        let row: Option<(Option<String>,)> =
            sqlx::query_as("SELECT neo4j_database_name FROM repositories WHERE repository_id = $1")
                .bind(repository_id)
                .fetch_optional(&self.pool)
                .await
                .map_err(|e| Error::storage(format!("Failed to get neo4j database name: {e}")))?;

        Ok(row.and_then(|(name,)| name))
    }

    async fn set_neo4j_database_name(&self, repository_id: Uuid, db_name: &str) -> Result<()> {
        sqlx::query("UPDATE repositories SET neo4j_database_name = $1 WHERE repository_id = $2")
            .bind(db_name)
            .bind(repository_id)
            .execute(&self.pool)
            .await
            .map_err(|e| Error::storage(format!("Failed to set neo4j database name: {e}")))?;

        Ok(())
    }

    async fn set_graph_ready(&self, repository_id: Uuid, ready: bool) -> Result<()> {
        sqlx::query("UPDATE repositories SET graph_ready = $1 WHERE repository_id = $2")
            .bind(ready)
            .bind(repository_id)
            .execute(&self.pool)
            .await
            .map_err(|e| Error::storage(format!("Failed to set graph_ready: {e}")))?;

        Ok(())
    }

    async fn is_graph_ready(&self, repository_id: Uuid) -> Result<bool> {
        let row: (bool,) = sqlx::query_as(
            "SELECT COALESCE(graph_ready, FALSE) FROM repositories WHERE repository_id = $1",
        )
        .bind(repository_id)
        .fetch_one(&self.pool)
        .await
        .map_err(|e| Error::storage(format!("Failed to get graph_ready status: {e}")))?;

        Ok(row.0)
    }

    async fn set_pending_relationship_resolution(
        &self,
        repository_id: Uuid,
        pending: bool,
    ) -> Result<()> {
        sqlx::query(
            "UPDATE repositories SET pending_relationship_resolution = $1 WHERE repository_id = $2",
        )
        .bind(pending)
        .bind(repository_id)
        .execute(&self.pool)
        .await
        .map_err(|e| {
            Error::storage(format!(
                "Failed to set pending_relationship_resolution: {e}"
            ))
        })?;

        Ok(())
    }

    async fn has_pending_relationship_resolution(&self, repository_id: Uuid) -> Result<bool> {
        let row: (bool,) = sqlx::query_as(
            "SELECT COALESCE(pending_relationship_resolution, FALSE)
             FROM repositories
             WHERE repository_id = $1",
        )
        .bind(repository_id)
        .fetch_one(&self.pool)
        .await
        .map_err(|e| {
            Error::storage(format!(
                "Failed to get pending_relationship_resolution status: {e}"
            ))
        })?;

        Ok(row.0)
    }

    async fn get_repositories_with_pending_resolution(&self) -> Result<Vec<Uuid>> {
        let rows: Vec<(Uuid,)> = sqlx::query_as(
            "SELECT repository_id
             FROM repositories
             WHERE pending_relationship_resolution = TRUE
             ORDER BY created_at ASC",
        )
        .fetch_all(&self.pool)
        .await
        .map_err(|e| {
            Error::storage(format!(
                "Failed to get repositories with pending resolution: {e}"
            ))
        })?;

        Ok(rows.into_iter().map(|r| r.0).collect())
    }

    async fn get_repository_by_collection(
        &self,
        collection_name: &str,
    ) -> Result<Option<(Uuid, std::path::PathBuf, String)>> {
        self.get_repository_by_collection(collection_name).await
    }

    async fn get_repository_by_path(
        &self,
        repository_path: &std::path::Path,
    ) -> Result<Option<(Uuid, String)>> {
        self.get_repository_by_path(repository_path).await
    }

    async fn list_all_repositories(&self) -> Result<Vec<(Uuid, String, std::path::PathBuf)>> {
        self.list_all_repositories().await
    }

    async fn drop_repository(&self, repository_id: Uuid) -> Result<()> {
        self.drop_repository(repository_id).await
    }

    async fn get_bm25_statistics(&self, repository_id: Uuid) -> Result<super::BM25Statistics> {
        self.get_bm25_statistics(repository_id).await
    }

    async fn get_bm25_statistics_in_tx(
        &self,
        tx: &mut sqlx::Transaction<'_, sqlx::Postgres>,
        repository_id: Uuid,
    ) -> Result<super::BM25Statistics> {
        self.get_bm25_statistics_in_tx(tx, repository_id).await
    }

    async fn get_bm25_statistics_batch(
        &self,
        repository_ids: &[Uuid],
    ) -> Result<std::collections::HashMap<Uuid, super::BM25Statistics>> {
        self.get_bm25_statistics_batch(repository_ids).await
    }

    async fn update_bm25_statistics_incremental_in_tx(
        &self,
        tx: &mut sqlx::Transaction<'_, sqlx::Postgres>,
        repository_id: Uuid,
        new_token_counts: &[usize],
    ) -> Result<f32> {
        self.update_bm25_statistics_incremental_in_tx(tx, repository_id, new_token_counts)
            .await
    }

    async fn update_bm25_statistics_incremental(
        &self,
        repository_id: Uuid,
        new_token_counts: &[usize],
    ) -> Result<f32> {
        self.update_bm25_statistics_incremental(repository_id, new_token_counts)
            .await
    }

    async fn update_bm25_statistics_after_deletion(
        &self,
        repository_id: Uuid,
        deleted_token_counts: &[usize],
    ) -> Result<f32> {
        self.update_bm25_statistics_after_deletion(repository_id, deleted_token_counts)
            .await
    }

    async fn get_entity_token_counts(&self, entity_refs: &[(Uuid, String)]) -> Result<Vec<usize>> {
        self.get_entity_token_counts(entity_refs).await
    }

    async fn get_entities_metadata_batch(
        &self,
        repository_id: Uuid,
        entity_ids: &[String],
    ) -> Result<std::collections::HashMap<String, (Uuid, Option<chrono::DateTime<chrono::Utc>>)>>
    {
        self.get_entities_metadata_batch(repository_id, entity_ids)
            .await
    }

    async fn get_file_snapshot(
        &self,
        repository_id: Uuid,
        file_path: &str,
    ) -> Result<Option<Vec<String>>> {
        self.get_file_snapshot(repository_id, file_path).await
    }

    async fn update_file_snapshot(
        &self,
        repository_id: Uuid,
        file_path: &str,
        entity_ids: Vec<String>,
        git_commit_hash: Option<String>,
    ) -> Result<()> {
        self.update_file_snapshot(repository_id, file_path, entity_ids, git_commit_hash)
            .await
    }

    async fn get_file_snapshots_batch(
        &self,
        file_refs: &[(Uuid, String)],
    ) -> Result<std::collections::HashMap<(Uuid, String), Vec<String>>> {
        self.get_file_snapshots_batch(file_refs).await
    }

    async fn update_file_snapshots_batch(
        &self,
        repository_id: Uuid,
        updates: &[(String, Vec<String>, Option<String>)],
    ) -> Result<()> {
        self.update_file_snapshots_batch(repository_id, updates)
            .await
    }

    async fn get_entities_by_ids(&self, entity_refs: &[(Uuid, String)]) -> Result<Vec<CodeEntity>> {
        self.get_entities_by_ids(entity_refs).await
    }

    async fn get_entities_by_type(
        &self,
        repository_id: Uuid,
        entity_type: EntityType,
    ) -> Result<Vec<CodeEntity>> {
        self.get_entities_by_type(repository_id, entity_type).await
    }

    async fn get_all_type_entities(&self, repository_id: Uuid) -> Result<Vec<CodeEntity>> {
        self.get_all_type_entities(repository_id).await
    }

<<<<<<< HEAD
    async fn get_all_entities(&self, repository_id: Uuid) -> Result<Vec<CodeEntity>> {
        self.get_all_entities(repository_id).await
    }

    async fn search_entities_fulltext(
        &self,
        repository_id: Uuid,
        query: &str,
        limit: i64,
        fuzzy: bool,
    ) -> Result<Vec<CodeEntity>> {
        self.search_entities_fulltext(repository_id, query, limit, fuzzy)
            .await
    }

=======
>>>>>>> c4b8b437
    async fn mark_entities_deleted_with_outbox(
        &self,
        repository_id: Uuid,
        collection_name: &str,
        entity_ids: &[String],
        token_counts: &[usize],
    ) -> Result<()> {
        self.mark_entities_deleted_with_outbox(
            repository_id,
            collection_name,
            entity_ids,
            token_counts,
        )
        .await
    }

    async fn store_entities_with_outbox_batch(
        &self,
        repository_id: Uuid,
        collection_name: &str,
        entities: &[EntityOutboxBatchEntry<'_>],
    ) -> Result<Vec<Uuid>> {
        self.store_entities_with_outbox_batch(repository_id, collection_name, entities)
            .await
    }

    async fn get_unprocessed_outbox_entries(
        &self,
        target_store: TargetStore,
        limit: i64,
    ) -> Result<Vec<OutboxEntry>> {
        self.get_unprocessed_outbox_entries(target_store, limit)
            .await
    }

    async fn mark_outbox_processed(&self, outbox_id: Uuid) -> Result<()> {
        self.mark_outbox_processed(outbox_id).await
    }

    async fn record_outbox_failure(&self, outbox_id: Uuid, error: &str) -> Result<()> {
        self.record_outbox_failure(outbox_id, error).await
    }

    async fn count_pending_outbox_entries(&self) -> Result<i64> {
        self.count_pending_outbox_entries().await
    }

    async fn get_last_indexed_commit(&self, repository_id: Uuid) -> Result<Option<String>> {
        self.get_last_indexed_commit(repository_id).await
    }

    async fn set_last_indexed_commit(&self, repository_id: Uuid, commit_hash: &str) -> Result<()> {
        self.set_last_indexed_commit(repository_id, commit_hash)
            .await
    }

    async fn drop_all_data(&self) -> Result<()> {
        self.drop_all_data().await
    }

    async fn get_embeddings_by_content_hash(
        &self,
        repository_id: Uuid,
        content_hashes: &[String],
        model_version: &str,
    ) -> Result<std::collections::HashMap<String, (i64, Vec<f32>, Option<Vec<(u32, f32)>>)>> {
        self.get_embeddings_by_content_hash(repository_id, content_hashes, model_version)
            .await
    }

    async fn store_embeddings(
        &self,
        repository_id: Uuid,
        cache_entries: &[(String, Vec<f32>, Option<Vec<(u32, f32)>>)],
        model_version: &str,
        dimension: usize,
    ) -> Result<Vec<i64>> {
        self.store_embeddings(repository_id, cache_entries, model_version, dimension)
            .await
    }

    async fn get_embedding_by_id(&self, embedding_id: i64) -> Result<Option<Vec<f32>>> {
        self.get_embedding_by_id(embedding_id).await
    }

    async fn get_embedding_with_sparse_by_id(
        &self,
        embedding_id: i64,
    ) -> Result<Option<(Vec<f32>, Option<Vec<(u32, f32)>>)>> {
        self.get_embedding_with_sparse_by_id(embedding_id).await
    }

    async fn get_embeddings_with_sparse_by_ids(
        &self,
        embedding_ids: &[i64],
    ) -> Result<std::collections::HashMap<i64, (Vec<f32>, Option<Vec<(u32, f32)>>)>> {
        self.get_embeddings_with_sparse_by_ids(embedding_ids).await
    }

    async fn get_cache_stats(&self) -> Result<crate::CacheStats> {
        self.get_cache_stats().await
    }

    async fn clear_cache(&self, model_version: Option<&str>) -> Result<u64> {
        self.clear_cache(model_version).await
    }

    async fn get_embeddings_by_qualified_names(
        &self,
        repository_id: Uuid,
        qualified_names: &[String],
    ) -> Result<std::collections::HashMap<String, Vec<f32>>> {
        self.get_embeddings_by_qualified_names(repository_id, qualified_names)
            .await
    }

    async fn get_entities_by_qualified_names(
        &self,
        repository_id: Uuid,
        qualified_names: &[String],
    ) -> Result<std::collections::HashMap<String, CodeEntity>> {
        self.get_entities_by_qualified_names(repository_id, qualified_names)
            .await
    }
}

#[cfg(test)]
mod tests {
    use super::*;

    #[test]
    fn test_sparse_embedding_to_arrays_empty() {
        let sparse: Vec<(u32, f32)> = vec![];
        let result = sparse_embedding_to_arrays(&sparse).unwrap();
        assert_eq!(result.0.len(), 0);
        assert_eq!(result.1.len(), 0);
    }

    #[test]
    fn test_sparse_embedding_to_arrays_simple() {
        let sparse = vec![(0, 1.0), (5, 2.5), (100, 0.5)];
        let (indices, values) = sparse_embedding_to_arrays(&sparse).unwrap();
        assert_eq!(indices, vec![0, 5, 100]);
        assert_eq!(values, vec![1.0, 2.5, 0.5]);
    }

    #[test]
    fn test_sparse_embedding_to_arrays_large_indices() {
        let sparse = vec![(u32::MAX, 1.0), (u32::MAX - 1, 2.0)];
        let (indices, values) = sparse_embedding_to_arrays(&sparse).unwrap();
        assert_eq!(indices, vec![u32::MAX as i64, (u32::MAX - 1) as i64]);
        assert_eq!(values, vec![1.0, 2.0]);
    }

    #[test]
    fn test_sparse_embedding_to_arrays_exceeds_max_size() {
        let sparse: Vec<(u32, f32)> = (0..MAX_SPARSE_EMBEDDING_SIZE + 1)
            .map(|i| (i as u32, 1.0))
            .collect();
        let result = sparse_embedding_to_arrays(&sparse);
        assert!(result.is_err());
        let err_msg = result.unwrap_err().to_string();
        assert!(err_msg.contains("exceeds maximum allowed size"));
    }

    #[test]
    fn test_arrays_to_sparse_embedding_empty() {
        let indices: Vec<i64> = vec![];
        let values: Vec<f32> = vec![];
        let result = arrays_to_sparse_embedding(indices, values).unwrap();
        assert_eq!(result.len(), 0);
    }

    #[test]
    fn test_arrays_to_sparse_embedding_simple() {
        let indices = vec![0, 5, 100];
        let values = vec![1.0, 2.5, 0.5];
        let result = arrays_to_sparse_embedding(indices, values).unwrap();
        assert_eq!(result, vec![(0, 1.0), (5, 2.5), (100, 0.5)]);
    }

    #[test]
    fn test_arrays_to_sparse_embedding_large_indices() {
        let indices = vec![u32::MAX as i64, (u32::MAX - 1) as i64];
        let values = vec![1.0, 2.0];
        let result = arrays_to_sparse_embedding(indices, values).unwrap();
        assert_eq!(result, vec![(u32::MAX, 1.0), (u32::MAX - 1, 2.0)]);
    }

    #[test]
    fn test_arrays_to_sparse_embedding_mismatched_lengths() {
        let indices = vec![0, 1, 2];
        let values = vec![1.0, 2.0]; // One less value
        let result = arrays_to_sparse_embedding(indices, values);
        assert!(result.is_err());
        let err_msg = result.unwrap_err().to_string();
        assert!(err_msg.contains("does not match"));
    }

    #[test]
    fn test_arrays_to_sparse_embedding_exceeds_max_size() {
        let indices: Vec<i64> = (0..MAX_SPARSE_EMBEDDING_SIZE + 1)
            .map(|i| i as i64)
            .collect();
        let values: Vec<f32> = (0..MAX_SPARSE_EMBEDDING_SIZE + 1).map(|_| 1.0).collect();
        let result = arrays_to_sparse_embedding(indices, values);
        assert!(result.is_err());
        let err_msg = result.unwrap_err().to_string();
        assert!(err_msg.contains("exceeds maximum allowed size"));
    }

    #[test]
    fn test_round_trip_conversion() {
        let original = vec![(0, 1.0), (42, 2.5), (1000, 0.1), (u32::MAX, 3.0)];
        let (indices, values) = sparse_embedding_to_arrays(&original).unwrap();
        let recovered = arrays_to_sparse_embedding(indices, values).unwrap();
        assert_eq!(original, recovered);
    }

    #[test]
    fn test_round_trip_conversion_empty() {
        let original: Vec<(u32, f32)> = vec![];
        let (indices, values) = sparse_embedding_to_arrays(&original).unwrap();
        let recovered = arrays_to_sparse_embedding(indices, values).unwrap();
        assert_eq!(original, recovered);
    }
}<|MERGE_RESOLUTION|>--- conflicted
+++ resolved
@@ -2432,24 +2432,10 @@
         self.get_all_type_entities(repository_id).await
     }
 
-<<<<<<< HEAD
     async fn get_all_entities(&self, repository_id: Uuid) -> Result<Vec<CodeEntity>> {
         self.get_all_entities(repository_id).await
     }
 
-    async fn search_entities_fulltext(
-        &self,
-        repository_id: Uuid,
-        query: &str,
-        limit: i64,
-        fuzzy: bool,
-    ) -> Result<Vec<CodeEntity>> {
-        self.search_entities_fulltext(repository_id, query, limit, fuzzy)
-            .await
-    }
-
-=======
->>>>>>> c4b8b437
     async fn mark_entities_deleted_with_outbox(
         &self,
         repository_id: Uuid,
