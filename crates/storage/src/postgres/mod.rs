--- conflicted
+++ resolved
@@ -376,35 +376,12 @@
     /// This is used during USES relationship resolution.
     async fn get_all_type_entities(&self, repository_id: Uuid) -> Result<Vec<CodeEntity>>;
 
-<<<<<<< HEAD
     /// Get all entities in a repository
     ///
     /// Returns all non-deleted entities. Used for containment relationship resolution
     /// where we need to build a qualified_name -> entity_id map.
     async fn get_all_entities(&self, repository_id: Uuid) -> Result<Vec<CodeEntity>>;
 
-    /// Full-text search entities using PostgreSQL's tsvector
-    ///
-    /// Returns entities ranked by: (1) qualified_name ILIKE matches first,
-    /// then (2) ts_rank relevance score. Only searches entities with non-NULL content.
-    ///
-    /// # Parameters
-    ///
-    /// * `repository_id` - Repository to search in
-    /// * `query` - Search query string (will be parsed using plainto_tsquery)
-    /// * `limit` - Maximum number of results to return
-    /// * `fuzzy` - If true, allows SQL wildcards (% and _) in qualified_name matching.
-    ///   If false (default), these characters are escaped for exact matching.
-    async fn search_entities_fulltext(
-        &self,
-        repository_id: Uuid,
-        query: &str,
-        limit: i64,
-        fuzzy: bool,
-    ) -> Result<Vec<CodeEntity>>;
-
-=======
->>>>>>> c4b8b437
     /// Mark entities as deleted and create outbox entries in a single transaction
     ///
     /// Maximum batch size is 1000 entity IDs.
